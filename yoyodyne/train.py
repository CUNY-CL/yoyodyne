"""Trains a sequence-to-sequence neural network."""

import argparse
from typing import List, Optional

import pytorch_lightning as pl
from pytorch_lightning import callbacks, loggers
import wandb

from . import data, defaults, models, schedulers, util


class Error(Exception):
    pass


def _get_logger(experiment: str, model_dir: str, log_wandb: bool) -> List:
    """Creates the logger(s).

    Args:
        experiment (str).
        model_dir (str).
        log_wandb (bool).

    Returns:
        List: logger.
    """
    trainer_logger = [loggers.CSVLogger(model_dir, name=experiment)]
    if log_wandb:
        trainer_logger.append(
            loggers.WandbLogger(project=experiment, log_model="all")
        )
        # Tells PTL to log best validation accuracy.
        wandb.define_metric("val_accuracy", summary="max")
        # Logs the path to local artifacts made by PTL.
        wandb.config.update({"local_run_dir": trainer_logger[0].log_dir})
    return trainer_logger


def _get_callbacks(save_top_k: int, patience: Optional[int] = None) -> List:
    """Creates the callbacks.

    We will reach into the callback metrics list to picks ckp_callback to find
    the best checkpoint path.

    Args:
        save_top_k (int).
        patience (int, optional).

    Returns:
        List: callbacks.
    """
    trainer_callbacks = [
        callbacks.ModelCheckpoint(
            save_top_k=save_top_k,
            monitor="val_accuracy",
            mode="max",
            filename="model-{epoch:02d}-{val_accuracy:.2f}",
        ),
        callbacks.LearningRateMonitor(logging_interval="epoch"),
        callbacks.TQDMProgressBar(),
    ]
    if patience is not None:
        trainer_callbacks.append(
            callbacks.early_stopping.EarlyStopping(
                monitor="val_accuracy",
                min_delta=0.0,
                patience=patience,
                verbose=False,
                mode="max",
            )
        )
    return trainer_callbacks


def _get_trainer_from_argparse_args(
    args: argparse.Namespace,
) -> pl.Trainer:
    """Creates the trainer from CLI arguments.

    Args:
        args (argparse.Namespace).

    Returns:
        pl.Trainer.
    """
    return pl.Trainer.from_argparse_args(
        args,
        callbacks=_get_callbacks(args.save_top_k, args.patience),
        default_root_dir=args.model_dir,
        enable_checkpointing=True,
        logger=_get_logger(args.experiment, args.model_dir, args.log_wandb),
    )


def _get_model_from_argparse_args(
    args: argparse.Namespace,
    datamodule: data.DataModule,
) -> models.BaseEncoderDecoder:
    """Creates the model.

    Args:
        args (argparse.Namespace).

    Returns:
        models.BaseEncoderDecoder.
    """
    # Please pass all arguments by keyword and keep in lexicographic order.
    model_cls = models.get_model_cls(args.arch, args.features_col != 0)
    return model_cls(
<<<<<<< HEAD
        arch=args.arch,
        attention_heads=args.attention_heads,
        beta1=args.beta1,
        beta2=args.beta2,
        bidirectional=args.bidirectional,
        decoder_layers=args.decoder_layers,
        dropout=args.dropout,
        embedding_size=args.embedding_size,
        encoder_layers=args.encoder_layers,
        end_idx=datamodule.index.end_idx,
        expert=models.expert.get_expert(
            datamodule.train_loader().dataset,
            epochs=args.oracle_em_epochs,
            oracle_factor=args.oracle_factor,
            sed_params_path=args.sed_params,
        )
        if args.arch in ["transducer"]
        else None,
        features_vocab_size=datamodule.index.features_vocab_size,
        hidden_size=args.hidden_size,
        label_smoothing=args.label_smoothing,
        learning_rate=args.learning_rate,
        max_source_length=args.max_source_length,
        max_target_length=args.max_target_length,
        optimizer=args.optimizer,
        # Some trickery here about separate features.
        source_vocab_size=datamodule.source_vocab_size,
        pad_idx=datamodule.index.pad_idx,
        scheduler=args.scheduler,
        scheduler_kwargs=schedulers.get_scheduler_kwargs_from_argparse_args(
            args
        ),
        start_idx=datamodule.index.start_idx,
        target_vocab_size=datamodule.index.target_vocab_size,
=======
        arch=arch,
        attention_heads=attention_heads,
        beta1=beta1,
        beta2=beta2,
        bidirectional=bidirectional,
        decoder_layers=decoder_layers,
        dropout=dropout,
        embedding_size=embedding_size,
        encoder_layers=encoder_layers,
        end_idx=train_set.index.end_idx,
        expert=expert,
        features_vocab_size=features_vocab_size,
        hidden_size=hidden_size,
        learning_rate=learning_rate,
        max_source_length=max_source_length,
        max_target_length=max_target_length,
        optimizer=optimizer,
        target_vocab_size=train_set.index.target_vocab_size,
        pad_idx=train_set.index.pad_idx,
        scheduler=scheduler,
        scheduler_kwargs=scheduler_kwargs,
        start_idx=train_set.index.start_idx,
        vocab_size=vocab_size,
>>>>>>> 6e12d215
    )


def train(
    trainer: pl.Trainer,
    model: models.BaseEncoderDecoder,
    datamodule: data.DataModule,
    train_from: Optional[str] = None,
) -> str:
    """Trains the model.

    Args:
         trainer (pl.Trainer).
         model (models.BaseEncoderDecoder).
         datamodule (data.DataModule).
         train_from (str, optional): if specified, starts training from this
            checkpoint.

    Returns:
        str: path to best checkpoint.
    """
    trainer.fit(model, datamodule=datamodule, ckpt_path=train_from)
    ckp_callback = trainer.callbacks[-1]
    # TODO: feels flimsy.
    assert type(ckp_callback) is callbacks.ModelCheckpoint
    return ckp_callback.best_model_path


def add_argparse_args(parser: argparse.ArgumentParser) -> None:
    """Adds training arguments to parser.

    Args:
        argparse.ArgumentParser.
    """
    parser.add_argument(
        "--experiment", required=True, help="Name of experiment"
    )
    # Path arguments.
    parser.add_argument(
        "--train",
        required=True,
        help="Path to input training data TSV",
    )
    parser.add_argument(
        "--dev",
        required=True,
        help="Path to input development data TSV",
    )
    parser.add_argument(
        "--model_dir",
        required=True,
        help="Path to output model directory",
    )
    parser.add_argument(
        "--train_from",
        help="Path to ckpt checkpoint to resume training from",
    )
    # Other training arguments.
    parser.add_argument(
        "--patience", type=int, help="Patience for early stopping"
    )
    parser.add_argument(
        "--save_top_k",
        type=int,
        default=defaults.SAVE_TOP_K,
        help="Number of checkpoints to save. Default: %(default)s.",
    )
    parser.add_argument("--seed", type=int, help="Random seed")
    parser.add_argument(
        "--log_wandb",
        action="store_true",
        default=defaults.LOG_WANDB,
        help="Use Weights & Biases logging (log-in required). Default: True.",
    )
    parser.add_argument(
        "--no_log_wandb",
        action="store_false",
        dest="log_wandb",
    )
    # Data arguments.
    data.add_argparse_args(parser)
    # Architecture arguments.
    models.add_argparse_args(parser)
    # Scheduler-specific arguments.
    schedulers.add_argparse_args(parser)
    # Architecture-specific arguments.
    models.BaseEncoderDecoder.add_argparse_args(parser)
    models.LSTMEncoderDecoder.add_argparse_args(parser)
    models.TransformerEncoderDecoder.add_argparse_args(parser)
    models.expert.add_argparse_args(parser)
    # Trainer arguments.
    # Among the things this adds, the following are likely to be useful:
    # --auto_lr_find
    # --accelerator ("gpu" for GPU)
    # --check_val_every_n_epoch
    # --devices (for multiple device support)
    # --gradient_clip_val
    # --max_epochs
    # --min_epochs
    # --max_steps
    # --min_steps
    # --max_time
    pl.Trainer.add_argparse_args(parser)


def _get_datamodule_from_argparse_args(
    args: argparse.Namespace,
) -> data.DataModule:
    separate_features = args.features_col != 0 and args.arch in [
        "pointer_generator_lstm",
        "transducer",
    ]
    datamodule = data.DataModule(
        train=args.train,
        val=args.dev,  # Note name change.
        batch_size=args.batch_size,
        source_col=args.source_col,
        features_col=args.features_col,
        target_col=args.target_col,
        source_sep=args.source_sep,
        features_sep=args.features_sep,
        target_sep=args.target_sep,
        tied_vocabulary=args.tied_vocabulary,
        separate_features=separate_features,
        max_source_length=args.max_source_length,
        max_target_length=args.max_target_length,
    )
    index_path = datamodule.index.index_path(args.model_dir, args.experiment)
    datamodule.index.write(index_path)
    util.log_info(f"Index path: {index_path}")
    datamodule.log_vocabularies()
    return datamodule


def main() -> None:
    """Trainer."""
    parser = argparse.ArgumentParser(description=__doc__)
    add_argparse_args(parser)
    args = parser.parse_args()
    util.log_arguments(args)
    pl.seed_everything(args.seed)
    trainer = _get_trainer_from_argparse_args(args)
    datamodule = _get_datamodule_from_argparse_args(args)
    model = _get_model_from_argparse_args(args, datamodule)
    # Tuning options. Batch autoscaling is unsupported; LR tuning logs the
    # suggested value and then exits.
    if args.auto_scale_batch_size:
        raise Error("Batch auto-scaling is not supported")
        return
    if args.auto_lr_find:
        result = trainer.tuner.lr_find(model, datamodule=datamodule)
        util.log_info(f"Best initial LR: {result.suggestion():.8f}")
        return
    # Otherwise, train and log the best checkpoint.
    best_checkpoint = train(trainer, model, datamodule, args.train_from)
    util.log_info(f"Best checkpoint: {best_checkpoint}")


if __name__ == "__main__":
    main()<|MERGE_RESOLUTION|>--- conflicted
+++ resolved
@@ -108,7 +108,6 @@
     # Please pass all arguments by keyword and keep in lexicographic order.
     model_cls = models.get_model_cls(args.arch, args.features_col != 0)
     return model_cls(
-<<<<<<< HEAD
         arch=args.arch,
         attention_heads=args.attention_heads,
         beta1=args.beta1,
@@ -133,41 +132,16 @@
         learning_rate=args.learning_rate,
         max_source_length=args.max_source_length,
         max_target_length=args.max_target_length,
+        pad_idx=datamodule.index.pad_idx,
         optimizer=args.optimizer,
         # Some trickery here about separate features.
         source_vocab_size=datamodule.source_vocab_size,
-        pad_idx=datamodule.index.pad_idx,
         scheduler=args.scheduler,
         scheduler_kwargs=schedulers.get_scheduler_kwargs_from_argparse_args(
             args
         ),
         start_idx=datamodule.index.start_idx,
         target_vocab_size=datamodule.index.target_vocab_size,
-=======
-        arch=arch,
-        attention_heads=attention_heads,
-        beta1=beta1,
-        beta2=beta2,
-        bidirectional=bidirectional,
-        decoder_layers=decoder_layers,
-        dropout=dropout,
-        embedding_size=embedding_size,
-        encoder_layers=encoder_layers,
-        end_idx=train_set.index.end_idx,
-        expert=expert,
-        features_vocab_size=features_vocab_size,
-        hidden_size=hidden_size,
-        learning_rate=learning_rate,
-        max_source_length=max_source_length,
-        max_target_length=max_target_length,
-        optimizer=optimizer,
-        target_vocab_size=train_set.index.target_vocab_size,
-        pad_idx=train_set.index.pad_idx,
-        scheduler=scheduler,
-        scheduler_kwargs=scheduler_kwargs,
-        start_idx=train_set.index.start_idx,
-        vocab_size=vocab_size,
->>>>>>> 6e12d215
     )
 
 
