--- conflicted
+++ resolved
@@ -5,12 +5,6 @@
 
 import pytorch_lightning as pl
 import wandb
-from pytorch_lightning import callbacks, loggers
-<<<<<<< HEAD
-import wandb
-=======
-from torch.utils import data
->>>>>>> 54a7e75d
 
 from . import data, defaults, models, schedulers, util
 
@@ -30,10 +24,10 @@
     Returns:
         List: logger.
     """
-    trainer_logger = [loggers.CSVLogger(model_dir, name=experiment)]
+    trainer_logger = [pl.loggers.CSVLogger(model_dir, name=experiment)]
     if log_wandb:
         trainer_logger.append(
-            loggers.WandbLogger(project=experiment, log_model="all")
+            pl.loggers.WandbLogger(project=experiment, log_model="all")
         )
         # Tells PTL to log best validation accuracy.
         wandb.define_metric("val_accuracy", summary="max")
@@ -56,18 +50,18 @@
         List: callbacks.
     """
     trainer_callbacks = [
-        callbacks.ModelCheckpoint(
+        pl.callbacks.ModelCheckpoint(
             save_top_k=save_top_k,
             monitor="val_accuracy",
             mode="max",
             filename="model-{epoch:02d}-{val_accuracy:.2f}",
         ),
-        callbacks.LearningRateMonitor(logging_interval="epoch"),
-        callbacks.TQDMProgressBar(),
+        pl.callbacks.LearningRateMonitor(logging_interval="epoch"),
+        pl.callbacks.TQDMProgressBar(),
     ]
     if patience is not None:
         trainer_callbacks.append(
-            callbacks.early_stopping.EarlyStopping(
+            pl.callbacks.early_stopping.EarlyStopping(
                 monitor="val_accuracy",
                 min_delta=0.0,
                 patience=patience,
@@ -139,15 +133,13 @@
     Returns:
         models.BaseEncoderDecoder.
     """
-<<<<<<< HEAD
-=======
     model_cls = models.get_model_cls(args.arch)
     source_encoder_cls = models.modules.get_encoder_cls(
         encoder_arch=args.source_encoder_arch, model_arch=args.arch
     )
     expert = (
         models.expert.get_expert(
-            train_set,
+            datamodule.train_loader().dataset,
             epochs=args.oracle_em_epochs,
             oracle_factor=args.oracle_factor,
             sed_params_path=args.sed_params,
@@ -156,7 +148,7 @@
         else None
     )
     scheduler_kwargs = schedulers.get_scheduler_kwargs_from_argparse_args(args)
-    separate_features = train_set.has_features and args.arch in [
+    separate_features = datamodule.has_features and args.arch in [
         "pointer_generator_lstm",
         "transducer",
     ]
@@ -168,16 +160,14 @@
         else None
     )
     features_vocab_size = (
-        train_set.index.features_vocab_size if train_set.has_features else 0
+        datamodule.index.features_vocab_size if datamodule.has_features else 0
     )
     source_vocab_size = (
-        train_set.index.source_vocab_size + features_vocab_size
+        datamodule.index.source_vocab_size + features_vocab_size
         if not separate_features
-        else train_set.index.source_vocab_size
-    )
->>>>>>> 54a7e75d
+        else datamodule.index.source_vocab_size
+    )
     # Please pass all arguments by keyword and keep in lexicographic order.
-    model_cls = models.get_model_cls(args.arch, args.features_col != 0)
     return model_cls(
         arch=args.arch,
         attention_heads=args.attention_heads,
@@ -188,23 +178,13 @@
         dropout=args.dropout,
         embedding_size=args.embedding_size,
         encoder_layers=args.encoder_layers,
-<<<<<<< HEAD
         end_idx=datamodule.index.end_idx,
-        expert=models.expert.get_expert(
-            datamodule.train_loader().dataset,
-            epochs=args.oracle_em_epochs,
-            oracle_factor=args.oracle_factor,
-            sed_params_path=args.sed_params,
-        )
-        if args.arch in ["transducer"]
-        else None,
+        expert=expert,
+        # FIXME: THERE CAN ONLY BE ONE
         features_vocab_size=datamodule.index.features_vocab_size,
-=======
-        end_idx=train_set.index.end_idx,
-        expert=expert,
+        # features_vocab_size=features_vocab_size,
         features_encoder_cls=features_encoder_cls,
-        features_vocab_size=features_vocab_size,
->>>>>>> 54a7e75d
+        end_idx=datamodule.index.end_idx,
         hidden_size=args.hidden_size,
         label_smoothing=args.label_smoothing,
         learning_rate=args.learning_rate,
@@ -212,25 +192,19 @@
         max_target_length=args.max_target_length,
         pad_idx=datamodule.index.pad_idx,
         optimizer=args.optimizer,
-<<<<<<< HEAD
         scheduler=args.scheduler,
-        scheduler_kwargs=schedulers.get_scheduler_kwargs_from_argparse_args(
-            args
-        ),
+        scheduler_kwargs=scheduler_kwargs,
         # Some trickery here about separate features.
         source_vocab_size=datamodule.source_vocab_size,
         start_idx=datamodule.index.start_idx,
         target_vocab_size=datamodule.index.target_vocab_size,
-=======
-        output_size=train_set.index.target_vocab_size,
-        pad_idx=train_set.index.pad_idx,
+        pad_idx=datamodule.index.pad_idx,
         scheduler=args.scheduler,
         scheduler_kwargs=scheduler_kwargs,
         source_encoder_cls=source_encoder_cls,
         source_vocab_size=source_vocab_size,
-        start_idx=train_set.index.start_idx,
-        target_vocab_size=train_set.index.target_vocab_size,
->>>>>>> 54a7e75d
+        start_idx=datamodule.index.start_idx,
+        target_vocab_size=datamodule.index.target_vocab_size,
     )
 
 
@@ -255,7 +229,7 @@
     trainer.fit(model, datamodule=datamodule, ckpt_path=train_from)
     ckp_callback = trainer.callbacks[-1]
     # TODO: feels flimsy.
-    assert type(ckp_callback) is callbacks.ModelCheckpoint
+    assert type(ckp_callback) is pl.callbacks.ModelCheckpoint
     return ckp_callback.best_model_path
 
 
@@ -290,17 +264,7 @@
     )
     # Other training arguments.
     parser.add_argument(
-<<<<<<< HEAD
-        "--patience", type=int, help="Patience for early stopping"
-=======
-        "--batch_size",
-        type=int,
-        default=defaults.BATCH_SIZE,
-        help="Batch size. Default: %(default)s.",
-    )
-    parser.add_argument(
         "--patience", type=int, help="Patience for early stopping."
->>>>>>> 54a7e75d
     )
     parser.add_argument(
         "--save_top_k",
@@ -368,13 +332,7 @@
         util.log_info(f"Best initial LR: {result.suggestion():.8f}")
         return
     # Otherwise, train and log the best checkpoint.
-<<<<<<< HEAD
     best_checkpoint = train(trainer, model, datamodule, args.train_from)
-=======
-    best_checkpoint = train(
-        trainer, model, train_loader, dev_loader, train_from=args.train_from
-    )
->>>>>>> 54a7e75d
     util.log_info(f"Best checkpoint: {best_checkpoint}")
 
 
