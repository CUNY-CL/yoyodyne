--- conflicted
+++ resolved
@@ -213,11 +213,8 @@
         embedding_size=args.embedding_size,
         encoder_layers=args.encoder_layers,
         end_idx=datamodule.index.end_idx,
-<<<<<<< HEAD
+        eval_metrics=args.eval_metric,
         enforce_monotonic=args.enforce_monotonic,
-=======
-        eval_metrics=args.eval_metric,
->>>>>>> ba8a516e
         expert=expert,
         features_encoder_cls=features_encoder_cls,
         features_vocab_size=features_vocab_size,
