"""Trains a sequence-to-sequence neural network."""

import argparse
from typing import List, Optional

import pytorch_lightning as pl
import wandb
from pytorch_lightning import callbacks, loggers

from . import (
    data,
    defaults,
    evaluators,
    metrics,
    models,
    schedulers,
    sizing,
    util,
)


class Error(Exception):
    pass


def _get_loggers(experiment: str, model_dir: str, log_wandb: bool) -> List:
    """Creates the logger(s).

    Args:
        experiment (str).
        model_dir (str).
        log_wandb (bool).

    Returns:
        List: logger.
    """
    trainer_loggers = [loggers.CSVLogger(model_dir, name=experiment)]
    if log_wandb:
        trainer_loggers.append(loggers.WandbLogger(project=experiment))
        # Logs the path to local artifacts made by PTL.
        wandb.config["local_run_dir"] = trainer_loggers[0].log_dir
    return trainer_loggers


def _get_callbacks(
    num_checkpoints: int = defaults.NUM_CHECKPOINTS,
    checkpoint_metric: str = defaults.CHECKPOINT_METRIC,
    patience: Optional[int] = None,
    patience_metric: str = defaults.PATIENCE_METRIC,
    log_wandb: bool = False,
) -> List[callbacks.Callback]:
    """Creates the callbacks.

    We will reach into the callback metrics list to picks ckp_callback to find
    the best checkpoint path.

    Args:
        num_checkpoints (int, optional): number of checkpoints to save. To
            save one checkpoint per epoch, use `-1`.
        checkpoint_metric (string, optional): validation metric used to
            select checkpoints.
        patience (int, optional): number of epochs with no
            progress (according to `patience_metric`) before triggering
            early stopping.
        patience_metric (string, optional): validation metric used to
            trigger early stopping.
        log_wandb (bool).

    Returns:
        List[callbacks.Callback]: callbacks.
    """
    trainer_callbacks = [
        callbacks.LearningRateMonitor(logging_interval="epoch"),
        callbacks.TQDMProgressBar(),
    ]
    # Patience callback if requested.
    if patience is not None:
        metric = metrics.ValidationMetric(patience_metric)
        trainer_callbacks.append(
            callbacks.early_stopping.EarlyStopping(
                mode=metric.mode,
                monitor=metric.monitor,
                patience=patience,
            )
        )
    # Checkpointing callback. Ensure that this is the last checkpoint,
    # as the API assumes that.
    metric = metrics.ValidationMetric(checkpoint_metric)
    trainer_callbacks.append(
        callbacks.ModelCheckpoint(
            filename=metric.filename,
            mode=metric.mode,
            monitor=metric.monitor,
            save_top_k=num_checkpoints,
        )
    )
    # Logs the best value for the checkpointing metric.
    if log_wandb:
        wandb.define_metric(metric.monitor, summary=metric.mode)
    return trainer_callbacks


def get_trainer_from_argparse_args(
    args: argparse.Namespace,
) -> pl.Trainer:
    """Creates the trainer from CLI arguments.

    Args:
        args (argparse.Namespace).

    Returns:
        pl.Trainer.
    """
    return pl.Trainer.from_argparse_args(
        args,
        callbacks=_get_callbacks(
            args.num_checkpoints,
            args.checkpoint_metric,
            args.patience,
            args.patience_metric,
            args.log_wandb,
        ),
        default_root_dir=args.model_dir,
        enable_checkpointing=True,
        logger=_get_loggers(args.experiment, args.model_dir, args.log_wandb),
    )


def get_datamodule_from_argparse_args(
    args: argparse.Namespace,
) -> data.DataModule:
    """Creates the datamodule from CLI arguments.

    Args:
        args (Argparse.Namespace).

    Returns:
        data.DataModule.
    """
    separate_features = args.features_col != 0 and args.arch in [
        "hard_attention_lstm",
        "pointer_generator_lstm",
        "pointer_generator_transformer",
        "transducer",
    ]
    datamodule = data.DataModule(
        train=args.train,
        val=args.val,
        batch_size=args.batch_size,
        source_col=args.source_col,
        features_col=args.features_col,
        target_col=args.target_col,
        source_sep=args.source_sep,
        features_sep=args.features_sep,
        target_sep=args.target_sep,
        separate_features=separate_features,
        max_source_length=args.max_source_length,
        max_target_length=args.max_target_length,
        tie_embeddings=args.tie_embeddings,
    )
    if not datamodule.has_target:
        raise Error("No target column specified")
    datamodule.index.write(args.model_dir, args.experiment)
    datamodule.log_vocabularies()
    return datamodule


def get_model_from_argparse_args(
    args: argparse.Namespace,
    datamodule: data.DataModule,
) -> models.BaseEncoderDecoder:
    """Creates the model.

    Args:
        args (argparse.Namespace).
        datamodule (data.DataModule).

    Returns:
        models.BaseEncoderDecoder.
    """
    model_cls = models.get_model_cls(args.arch)
    # TODO(#156): add callback interface to check this.
    if (
        args.arch
        in [
            "pointer_generator_lstm",
            "pointer_generator_transformer",
            "transducer",
        ]
        and not args.tie_embeddings
    ):
        raise Error(
            f"--tie_embeddings set to {args.tie_embeddings}, but "
            f"--arch {args.arch} requires it to be enabled."
        )
    source_encoder_cls = models.modules.get_encoder_cls(
        encoder_arch=args.source_encoder_arch, model_arch=args.arch
    )
    # Loads expert if needed.
    expert = (
        models.expert.get_expert(
            datamodule.train_dataloader().dataset,
            epochs=args.oracle_em_epochs,
            oracle_factor=args.oracle_factor,
            sed_params_path=args.sed_params,
        )
        if args.arch in ["transducer"]
        else None
    )
    scheduler_kwargs = schedulers.get_scheduler_kwargs_from_argparse_args(args)
    separate_features = datamodule.has_features and args.arch in [
        "hard_attention_lstm",
        "pointer_generator_lstm",
        "pointer_generator_transformer",
        "transducer",
    ]
    features_encoder_cls = (
        models.modules.get_encoder_cls(
            encoder_arch=args.features_encoder_arch, model_arch=args.arch
        )
        if separate_features and args.features_encoder_arch
        else None
    )
    features_vocab_size = (
        datamodule.index.features_vocab_size if datamodule.has_features else 0
    )
<<<<<<< HEAD
    # Please pass all arguments by keyword and keep in lexicographic order.
    return model_cls(
        arch=args.arch,
=======
    source_vocab_size = (
        datamodule.index.source_vocab_size + features_vocab_size
        if not separate_features
        else datamodule.index.source_vocab_size
    )
    # This makes sure we compute all metrics that'll be needed.
    eval_metrics = args.eval_metric.copy()
    if args.checkpoint_metric != "loss":
        eval_metrics.add(args.checkpoint_metric)
    if args.patience_metric != "loss":
        eval_metrics.add(args.patience_metric)
    # Please pass all arguments by keyword and keep in lexicographic order.
    return model_cls(
        arch=args.arch,
        attention_context=args.attention_context,
>>>>>>> ffd32fc5
        beta1=args.beta1,
        beta2=args.beta2,
        bidirectional=args.bidirectional,
        decoder_layers=args.decoder_layers,
        dropout=args.dropout,
        embedding_size=args.embedding_size,
        encoder_layers=args.encoder_layers,
        end_idx=datamodule.index.end_idx,
        enforce_monotonic=args.enforce_monotonic,
        eval_metrics=eval_metrics,
        expert=expert,
        features_attention_heads=args.features_attention_heads,
        features_encoder_cls=features_encoder_cls,
        features_vocab_size=features_vocab_size,
        hidden_size=args.hidden_size,
        label_smoothing=args.label_smoothing,
        learning_rate=args.learning_rate,
        max_source_length=args.max_source_length,
        max_target_length=args.max_target_length,
        optimizer=args.optimizer,
        pad_idx=datamodule.index.pad_idx,
        scheduler=args.scheduler,
        scheduler_kwargs=scheduler_kwargs,
        source_attention_heads=args.source_attention_heads,
        source_encoder_cls=source_encoder_cls,
        start_idx=datamodule.index.start_idx,
        target_vocab_size=datamodule.index.target_vocab_size,
        vocab_size=datamodule.index.vocab_size,
    )


def train(
    trainer: pl.Trainer,
    model: models.BaseEncoderDecoder,
    datamodule: data.DataModule,
    train_from: Optional[str] = None,
) -> str:
    """Trains the model.

    Args:
         trainer (pl.Trainer).
         model (models.BaseEncoderDecoder).
         datamodule (data.DataModule).
         train_from (str, optional): if specified, starts training from this
            checkpoint.

    Returns:
        str: path to best checkpoint.
    """
    trainer.fit(model, datamodule, ckpt_path=train_from)
    # The API assumes that the last callback is the checkpointing one, and
    # _get_callbacks must enforce this.
    ckp_callback = trainer.callbacks[-1]
    assert type(ckp_callback) is callbacks.ModelCheckpoint
    return ckp_callback.best_model_path


def add_argparse_args(parser: argparse.ArgumentParser) -> None:
    """Adds training arguments to parser.

    Args:
        argparse.ArgumentParser.
    """
    # Path arguments.
    parser.add_argument(
        "--model_dir",
        required=True,
        help="Path to output model directory.",
    )
    parser.add_argument(
        "--experiment", required=True, help="Name of experiment."
    )
    parser.add_argument(
        "--train",
        required=True,
        help="Path to input training data TSV.",
    )
    parser.add_argument(
        "--val",
        required=True,
        help="Path to input validation data TSV.",
    )
    parser.add_argument(
        "--train_from",
        help="Path to ckpt checkpoint to resume training from. "
        "Default: not enabled.",
    )
    # Other training arguments.
    parser.add_argument(
        "--num_checkpoints",
        type=int,
        default=defaults.NUM_CHECKPOINTS,
        help="Number of checkpoints to save. To save one checkpoint per "
        "epoch, use `-1`. Default: %(default)s.",
    )
    parser.add_argument(
        "--checkpoint_metric",
        choices=["accuracy", "loss", "ser"],
        default=defaults.CHECKPOINT_METRIC,
        help="Selects checkpoints to maximize validation `accuracy`, "
        "or to minimize validation `loss` or `ser`. "
        "Default: %(default)s.",
    )
    parser.add_argument(
        "--patience",
        type=int,
        help="Number of epochs with no progress (according to "
        "`--patience_metric`) before triggering early stopping. "
        "Default: not enabled.",
    )
    parser.add_argument(
        "--patience_metric",
        choices=["accuracy", "loss", "ser"],
        default=defaults.PATIENCE_METRIC,
        help="Stops early when validation `accuracy` stops increasing or "
        "when validation `loss` or `ser` stops decreasing. "
        "Default: %(default)s.",
    )
    parser.add_argument("--seed", type=int, help="Random seed.")
    parser.add_argument(
        "--log_wandb",
        action="store_true",
        default=defaults.LOG_WANDB,
        help="Use Weights & Biases logging (log-in required). Default: True.",
    )
    parser.add_argument(
        "--no_log_wandb",
        action="store_false",
        dest="log_wandb",
    )
    # Data arguments.
    data.add_argparse_args(parser)
    # Architecture arguments.
    models.add_argparse_args(parser)
    models.modules.add_argparse_args(parser)
    # Scheduler-specific arguments.
    schedulers.add_argparse_args(parser)
    # Automatic batch sizing-specific arguments.
    sizing.add_argparse_args(parser)
    # Evaluation-specific arguments.
    evaluators.add_argparse_args(parser)
    # Architecture-specific arguments.
    models.BaseEncoderDecoder.add_argparse_args(parser)
    models.HardAttentionLSTM.add_argparse_args(parser)
    models.LSTMEncoderDecoder.add_argparse_args(parser)
    models.TransformerEncoderDecoder.add_argparse_args(parser)
    # models.modules.BaseEncoder.add_argparse_args(parser)
    models.expert.add_argparse_args(parser)
    # Trainer arguments.
    # Among the things this adds, the following are likely to be useful:
    # --accelerator ("gpu" for GPU)
    # --check_val_every_n_epoch
    # --devices (for multiple device support)
    # --gradient_clip_val
    # --max_epochs
    # --min_epochs
    # --max_steps
    # --min_steps
    # --max_time
    pl.Trainer.add_argparse_args(parser)


def main() -> None:
    """Trainer."""
    parser = argparse.ArgumentParser(description=__doc__)
    add_argparse_args(parser)
    args = parser.parse_args()
    util.log_arguments(args)
    if args.log_wandb:
        wandb.init()
    pl.seed_everything(args.seed)
    trainer = get_trainer_from_argparse_args(args)
    datamodule = get_datamodule_from_argparse_args(args)
    model = get_model_from_argparse_args(args, datamodule)
    if args.log_wandb:
        # Logs number of model parameters for W&B.
        wandb.config["n_model_params"] = sum(
            p.numel() for p in model.parameters()
        )
    if args.find_batch_size:
        sizing.find_batch_size(
            args.find_batch_size,
            trainer,
            model,
            datamodule,
            mode=args.find_batch_size_mode,
            steps_per_trial=args.find_batch_size_steps_per_trial,
            max_trials=args.find_batch_size_max_trials,
        )
    best_checkpoint = train(trainer, model, datamodule, args.train_from)
    util.log_info(f"Best checkpoint: {best_checkpoint}")


if __name__ == "__main__":
    main()<|MERGE_RESOLUTION|>--- conflicted
+++ resolved
@@ -224,11 +224,6 @@
     features_vocab_size = (
         datamodule.index.features_vocab_size if datamodule.has_features else 0
     )
-<<<<<<< HEAD
-    # Please pass all arguments by keyword and keep in lexicographic order.
-    return model_cls(
-        arch=args.arch,
-=======
     source_vocab_size = (
         datamodule.index.source_vocab_size + features_vocab_size
         if not separate_features
@@ -244,7 +239,6 @@
     return model_cls(
         arch=args.arch,
         attention_context=args.attention_context,
->>>>>>> ffd32fc5
         beta1=args.beta1,
         beta2=args.beta2,
         bidirectional=args.bidirectional,
