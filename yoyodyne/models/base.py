--- conflicted
+++ resolved
@@ -51,12 +51,7 @@
         pad_idx,
         start_idx,
         end_idx,
-<<<<<<< HEAD
         source_vocab_size,
-=======
-        vocab_size,
-        target_vocab_size,
->>>>>>> 6e12d215
         features_vocab_size=0,
         target_vocab_size,
         beta1=defaults.BETA1,
