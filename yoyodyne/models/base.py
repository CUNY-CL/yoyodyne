--- conflicted
+++ resolved
@@ -10,16 +10,12 @@
 import torch
 from torch import nn, optim
 
-<<<<<<< HEAD
 from .. import data, defaults, evaluators, schedulers
-=======
-from .. import batches, defaults, evaluators, schedulers
 from . import modules
 
 
 class Error(Exception):
     pass
->>>>>>> 54a7e75d
 
 
 class BaseEncoderDecoder(pl.LightningModule):
