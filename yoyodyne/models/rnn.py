--- conflicted
+++ resolved
@@ -36,33 +36,19 @@
         encoder_out: torch.Tensor,
         encoder_mask: torch.Tensor,
     ) -> Tuple[torch.Tensor, torch.Tensor]:
-<<<<<<< HEAD
-        """Decodes with a beam.
+        """Decodes with beam search.
 
         Args:
             encoder_out (torch.Tensor): batch of encoded input symbols.
             encoder_mask (torch.Tensor): mask for the batch of encoded
                 input symbols.
 
-=======
-        """Decodes with beam search.
-
-        Args:
-            encoder_out (torch.Tensor): batch of encoded input symbols.
-            encoder_mask (torch.Tensor): mask for the batch of encoded
-                input symbols.
-
->>>>>>> 3ef3688c
         Decoding halts once all sequences in a batch have reached END. It is
         not currently possible to combine this with loss computation or
         teacher forcing.
 
         The implementation assumes batch size is 1, but both inputs and outputs
-<<<<<<< HEAD
-        are assumed to have a leading dimension representing batch size.
-=======
         are still assumed to have a leading dimension representing batch size.
->>>>>>> 3ef3688c
 
         Returns:
             Tuple[torch.Tensor, torch.Tensor]: predictions of shape
