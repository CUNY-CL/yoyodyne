"""Pointer-generator model classes."""

import math
from typing import Optional, Tuple

import torch
from torch import nn

<<<<<<< HEAD
from . import attention, generation_probability, lstm
from .. import data
=======
from .. import batches
from . import lstm, modules
>>>>>>> 54a7e75d


class Error(Exception):
    pass


<<<<<<< HEAD
class PointerGeneratorLSTMEncoderDecoderNoFeatures(lstm.LSTMEncoderDecoder):
    """Pointer-generator model with an LSTM backend and no features.

    After:
        See, A., Liu, P. J., and Manning, C. D. 2017. Get to the point:
        summarization with pointer-generator networks. In Proceedings of the
        55th Annual Meeting of the Association for Computational Linguistics
        (Volume 1: Long Papers), pages 1073-1083.
    """

    # Constructed inside __init__.
    source_attention: attention.Attention
    geneneration_probability: generation_probability.GenerationProbability

    def __init__(self, *args, **kwargs):
        """Initializes the pointer-generator model with an LSTM backend."""
        super().__init__(*args, **kwargs)
        self._check_layer_sizes()
        # We use the inherited defaults for the source embeddings/encoder.
        encoder_size = self.hidden_size * self.num_directions
        self.source_attention = attention.Attention(
            encoder_size, self.hidden_size
        )
        # Overrides classifier to take larger input.
        self.classifier = nn.Linear(
            3 * self.hidden_size, self.target_vocab_size
        )
        self.generation_probability = (
            generation_probability.GenerationProbability(
                self.embedding_size, self.hidden_size, encoder_size
            )
        )  # noqa: E501

    def _check_layer_sizes(self) -> None:
        """Checks that encoder and decoder layers are the same number.

        Raises:
            Error.
        """
        if self.encoder_layers != self.decoder_layers:
            raise Error(
                f"The number of encoder layers ({self.encoder_layers}) and "
                f"decoder layers ({self.decoder_layers}) must match"
            )

    def encode(
        self,
        source: data.PaddedTensor,
        encoder: torch.nn.LSTM,
    ) -> torch.Tensor:
        """Encodes the input.

        Args:
            source (data.PaddedTensor).
            encoder (torch.nn.LSTM).

        Returns:
            torch.Tensor: sequence of encoded symbols.
        """
        embedded = self.source_embeddings(source.padded)
        embedded = self.dropout_layer(embedded)
        packed = nn.utils.rnn.pack_padded_sequence(
            embedded, source.lengths(), batch_first=True, enforce_sorted=False
        )
        # -> B x seq_len x encoder_dim,
        # (D*layers x B x hidden_size, D*layers x B x hidden_size)
        packed_outs, (h, c) = encoder(packed)
        encoded, _ = torch.nn.utils.rnn.pad_packed_sequence(
            packed_outs,
            batch_first=True,
            padding_value=self.pad_idx,
            total_length=None,
        )
        # Sums over directions, keeping layers.
        # -> num_layers x B x hidden_size.
        h = h.view(
            self.encoder_layers, self.num_directions, h.size(1), h.size(2)
        ).sum(axis=1)
        c = c.view(
            self.encoder_layers, self.num_directions, c.size(1), c.size(2)
        ).sum(axis=1)
        return encoded, (h, c)
=======
class GenerationProbability(nn.Module):
    """Calculates the generation probability for a pointer generator."""

    stdev = 1 / math.sqrt(100)
>>>>>>> 54a7e75d

    W_attention: nn.Linear
    W_hs: nn.Linear
    W_inp: nn.Linear
    bias: nn.Parameter

    def __init__(
        self, embedding_size: int, hidden_size: int, attention_size: int
    ):
        """Initializes the generation probability operator.

        Args:
            embedding_size (int): embedding dimensions.
            hidden_size (int): decoder hidden state dimensions.
            attention_size (int): dimensions of combined encoder attentions.
        """
<<<<<<< HEAD
        embedded = self.target_embeddings(symbol)
        embedded = self.dropout_layer(embedded)
        # -> 1 x B x decoder_dim.
        last_h, last_c = last_hiddens
        source_context, source_attention_weights = self.source_attention(
            last_h.transpose(0, 1), source_enc, source_mask
        )
        _, (h, c) = self.decoder(
            torch.cat((embedded, source_context), 2), (last_h, last_c)
        )
        # -> B x 1 x hidden_size
        hidden = h[-1, :, :].unsqueeze(1)
        output_probs = self.classifier(
            torch.cat([hidden, source_context], dim=2)
        )
        # Ordinary softmax, log will be taken at the end.
        output_probs = nn.functional.softmax(output_probs, dim=2)
        # -> B x 1 x target_vocab_size.
        ptr_probs = torch.zeros(
            symbol.size(0),
            self.target_vocab_size,
            device=self.device,
            dtype=source_attention_weights.dtype,
        ).unsqueeze(1)
        # Gets the attentions to the source in terms of the output generations.
        # These are the "pointer" distribution.
        # -> B x 1 x target_vocab_size.
        ptr_probs.scatter_add_(
            2, source_indices.unsqueeze(1), source_attention_weights
        )
        # Probability of generating (from output_probs).
        gen_probs = self.generation_probability(
            source_context, hidden, embedded
        ).unsqueeze(2)
        gen_scores = gen_probs * output_probs
        ptr_scores = (1 - gen_probs) * ptr_probs
        scores = gen_scores + ptr_scores
        # Puts scores in log space.
        scores = torch.log(scores)
        return scores, (h, c)

    def decode(
        self,
        batch_size: int,
        decoder_hiddens: torch.Tensor,
        source_indices: torch.Tensor,
        source_enc: torch.Tensor,
        source_mask: torch.Tensor,
        teacher_forcing: bool,
        target: Optional[torch.Tensor] = None,
    ) -> torch.Tensor:
        """Decodes a sequence given the encoded input.

        Decodes until all sequences in a batch have reached [EOS] up to
        a specified length depending on the `target` args.

        Args:
            batch_size (int).
            decoder_hiddens (torch.Tensor): .
            source_indices (torch.Tensor): Indices of the input for calculating
                pointer weights.
            source_enc (torch.Tensor): batch of encoded input symbols.
            source_mask (torch.Tensor): mask for the batch of encoded input
                symbols.
            features_enc (torch.Tensor): batch of encoded features symbols.
            teacher_forcing (bool): Whether or not to decode
                with teacher forcing.
            target (torch.Tensor, optional): target symbols;  we
                decode up to `len(target)` symbols. If it is None, then we
                decode up to `self.max_target_length` symbols.

        Returns:
            torch.Tensor.
        """
        # Feeds in the first decoder input, as a start tag.
        # -> B x 1
        decoder_input = (
            torch.tensor(
                [self.start_idx], device=self.device, dtype=torch.long
            )
            .repeat(batch_size)
            .unsqueeze(1)
        )
        predictions = []
        num_steps = (
            target.size(1) if target is not None else self.max_target_length
        )
        # Tracks when each sequence has decoded an EOS.
        finished = torch.zeros(batch_size, device=self.device)
        for t in range(num_steps):
            # pred: B x 1 x target_vocab_size.
            output, decoder_hiddens = self.decode_step(
                decoder_input,
                decoder_hiddens,
                source_indices,
                source_enc,
                source_mask,
            )
            predictions.append(output.squeeze(1))
            # In teacher forcing mode the next input is the gold symbol
            # for this step.
            if teacher_forcing:
                assert (
                    target is not None
                ), "Teacher forcing requested but no target provided"
                decoder_input = target[:, t].unsqueeze(1)
            # Otherwise we pass the top pred to the next timestep
            # (i.e., student forcing, greedy decoding).
            else:
                decoder_input = self._get_predicted(output)
                # Tracks which sequences have decoded an EOS.
                finished = torch.logical_or(
                    finished, (decoder_input == self.end_idx)
                )
                # Breaks when all batches predicted an EOS symbol. If we have
                # a target (and are thus computing loss), we only break when
                # we have decoded at least the the same number of steps as the
                # target length.
                if finished.all():
                    if target is None or decoder_input.size(-1) >= target.size(
                        -1
                    ):
                        break
        predictions = torch.stack(predictions)
        return predictions

    def forward(
        self,
        batch: data.PaddedBatch,
=======
        super().__init__()
        self.W_attention = nn.Linear(attention_size, 1, bias=False)
        self.W_hs = nn.Linear(hidden_size, 1, bias=False)
        self.W_inp = nn.Linear(embedding_size, 1, bias=False)
        self.bias = nn.Parameter(torch.Tensor(1))
        self.bias.data.uniform_(-self.stdev, self.stdev)

    def forward(
        self,
        h_attention: torch.Tensor,
        decoder_hs: torch.Tensor,
        inp: torch.Tensor,
>>>>>>> 54a7e75d
    ) -> torch.Tensor:
        # TODO(Adamits): improve documentation.
        """Computes Wh * ATTN_t + Ws * HIDDEN_t + Wy * Y_{t-1} + b.

        Args:
<<<<<<< HEAD
            batch (data.PaddedBatch).
=======
            h_attention (torch.Tensor): combined context vector over source and
                features of shape B x 1 x attention_size.
            decoder_hs (torch.Tensor): decoder hidden state of shape
                B x 1 x hidden_size.
            inp (torch.Tensor): decoder input of shape B x 1 x embedding_size.
>>>>>>> 54a7e75d

        Returns:
            (torch.Tensor): generation probability of shape B.
        """
        # -> B x 1 x 1.
        p_gen = self.W_attention(h_attention) + self.W_hs(decoder_hs)
        p_gen += self.W_inp(inp) + self.bias.expand(h_attention.size(0), 1, -1)
        # -> B.
        p_gen = torch.sigmoid(p_gen.squeeze(1))
        return p_gen


class PointerGeneratorLSTMEncoderDecoder(lstm.LSTMEncoderDecoder):
    """Pointer-generator model with an LSTM backend and no features.

    After:
        See, A., Liu, P. J., and Manning, C. D. 2017. Get to the point:
        summarization with pointer-generator networks. In Proceedings of the
        55th Annual Meeting of the Association for Computational Linguistics
        (Volume 1: Long Papers), pages 1073-1083.
    """

    # Constructed inside __init__.
    geneneration_probability: GenerationProbability

    def __init__(self, *args, **kwargs):
        """Initializes the pointer-generator model with an LSTM backend."""
        super().__init__(*args, **kwargs)
        self._check_layer_sizes()
        # We use the inherited defaults for the source embeddings/encoder.
        # Overrides classifier to take larger input.
        if not self.has_features_encoder:
            self.classifier = nn.Linear(
                self.hidden_size + self.source_encoder.output_size,
                self.target_vocab_size,
            )
            self.generation_probability = GenerationProbability(  # noqa: E501
                self.embedding_size,
                self.hidden_size,
                self.source_encoder.output_size,
            )
        else:
            self.merge_h = nn.Linear(2 * self.hidden_size, self.hidden_size)
            self.merge_c = nn.Linear(2 * self.hidden_size, self.hidden_size)
            self.features_attention = modules.attention.Attention(
                self.features_encoder.output_size, self.hidden_size
            )
            self.classifier = nn.Linear(
                self.hidden_size
                + self.source_encoder.output_size
                + self.feature_encoder.output_size,
                self.target_vocab_size,
            )
            self.generation_probability = GenerationProbability(  # noqa: E501
                self.embedding_size,
                self.hidden_size,
                self.source_encoder.output_size
                + self.features_encoder.output_size,
            )
<<<<<<< HEAD
        )  # noqa: E501

    def encode(
        self,
        source: data.PaddedTensor,
        embeddings: nn.Embedding,
        encoder: torch.nn.LSTM,
    ) -> torch.Tensor:
        """Encodes the input with the TransformerEncoder.
=======
>>>>>>> 54a7e75d

    def get_decoder(self) -> modules.lstm.LSTMAttentiveDecoder:
        return modules.lstm.LSTMAttentiveDecoder(
            pad_idx=self.pad_idx,
            start_idx=self.start_idx,
            end_idx=self.end_idx,
            decoder_input_size=self.source_encoder.output_size
            + self.features_encoder.output_size
            if self.has_features_encoder
            else self.source_encoder.output_size,
            num_embeddings=self.target_vocab_size,
            dropout=self.dropout,
            bidirectional=False,
            embedding_size=self.embedding_size,
            layers=self.decoder_layers,
            hidden_size=self.hidden_size,
            attention_input_size=self.source_encoder.output_size,
        )

<<<<<<< HEAD
        Args:
            source (data.PaddedTensor).
            embedding (torch.nn.Embedding).
            encoder (torch.nn.LSTM).
=======
    def _check_layer_sizes(self) -> None:
        """Checks that encoder and decoder layers are the same number.
>>>>>>> 54a7e75d

        Raises:
            Error.
        """
        if self.encoder_layers != self.decoder_layers:
            msg = "encoder_layers needs to be the same as decoder_layers."
            msg += f" {self.encoder_layers} != {self.decoder_layers}."
            raise Error(msg)

    def decode_step(
        self,
        symbol: torch.Tensor,
        last_hiddens: Tuple[torch.Tensor, torch.Tensor],
        source_indices: torch.Tensor,
        source_enc: torch.Tensor,
        source_mask: torch.Tensor,
        features_enc: Optional[torch.Tensor] = None,
        features_mask: Optional[torch.Tensor] = None,
    ) -> Tuple[torch.Tensor, torch.Tensor]:
        """Runs a single step of the decoder.

        This predicts a distribution for one symbol.

        Args:
            symbol (torch.Tensor).
            last_hiddens (Tuple[torch.Tensor, torch.Tensor]).
            source_indices (torch.Tensor).
            source_enc (torch.Tensor).
            source_mask (torch.Tensor).
            features_enc (Optional[torch.Tensor]).
            features_mask (Optional[torch.Tensor]).

        Returns:
            Tuple[torch.Tensor, torch.Tensor].
        """
        embedded = self.decoder.embed(symbol)
        last_h0, last_c0 = last_hiddens
        context, attention_weights = self.decoder.attention(
            last_h0.transpose(0, 1), source_enc, source_mask
        )
        if self.has_features_encoder:
            features_context, _ = self.features_attention(
                last_h0.transpose(0, 1), features_enc, features_mask
            )
            # -> B x 1 x 4*hidden_size.
            context = torch.cat([context, features_context], dim=2)
        _, (h, c) = self.decoder.module(
            torch.cat((embedded, context), 2), (last_h0, last_c0)
        )
        # -> B x 1 x hidden_size
        hidden = h[-1, :, :].unsqueeze(1)
        output_probs = self.classifier(torch.cat([hidden, context], dim=2))
        output_probs = nn.functional.softmax(output_probs, dim=2)
        # -> B x 1 x target_vocab_size.
        ptr_probs = torch.zeros(
            symbol.size(0),
            self.target_vocab_size,
            device=self.device,
            dtype=attention_weights.dtype,
        ).unsqueeze(1)
        # Gets the attentions to the source in terms of the output generations.
        # These are the "pointer" distribution.
        # -> B x 1 x target_vocab_size.
        ptr_probs.scatter_add_(
            2, source_indices.unsqueeze(1), attention_weights
        )
        # Probability of generating (from output_probs).
        gen_probs = self.generation_probability(
            context, hidden, embedded
        ).unsqueeze(2)
        ptr_scores = (1 - gen_probs) * ptr_probs
        gen_scores = gen_probs * output_probs
        scores = gen_scores + ptr_scores
        # Puts scores in log space.
        scores = torch.log(scores)
        return scores, (h, c)

    def decode(
        self,
        source_enc: torch.Tensor,
        source_mask: torch.Tensor,
        source_indices: torch.Tensor,
        decoder_hiddens: torch.Tensor,
        teacher_forcing: bool,
        features_enc: Optional[torch.Tensor] = None,
        features_mask: Optional[torch.Tensor] = None,
        target: Optional[torch.Tensor] = None,
    ) -> torch.Tensor:
        """Decodes a sequence given the encoded input.

        Decodes until all sequences in a batch have reached [EOS] up to
        a specified length depending on the `target` args.

        Args:
            source_enc (torch.Tensor): batch of encoded input symbols.
            source_mask (torch.Tensor): mask for the batch of encoded input
                symbols.
            source_indices (torch.Tensor): Indices of the input for calculating
                pointer weights.
            decoder_hiddens (torch.Tensor): .
            teacher_forcing (bool): Whether or not to decode
                with teacher forcing.
            features_enc (torch.Tensor, optional): batch of encoded feaure
                symbols.
            features_mask (torch.Tensor, optional): mask for the batch of
                encoded feature symbols.
            target (torch.Tensor, optional): target symbols;  we
                decode up to `len(target)` symbols. If it is None, then we
                decode up to `self.max_target_length` symbols.

        Returns:
            torch.Tensor.
        """
        batch_size = source_enc.shape[0]
        # Feeds in the first decoder input, as a start tag.
        # -> B x 1
        decoder_input = (
            torch.tensor(
                [self.start_idx], device=self.device, dtype=torch.long
            )
            .repeat(batch_size)
            .unsqueeze(1)
        )
        predictions = []
        num_steps = (
            target.size(1) if target is not None else self.max_target_length
        )
        # Tracks when each sequence has decoded an EOS.
        finished = torch.zeros(batch_size, device=self.device)
        for t in range(num_steps):
            # pred: B x 1 x target_vocab_size.
            output, decoder_hiddens = self.decode_step(
                decoder_input,
                decoder_hiddens,
                source_indices,
                source_enc,
                source_mask,
                features_enc=features_enc,
                features_mask=features_mask,
            )
            predictions.append(output.squeeze(1))
            # In teacher forcing mode the next input is the gold symbol
            # for this step.
            if teacher_forcing:
                decoder_input = target[:, t].unsqueeze(1)
            # Otherwise we pass the top pred to the next timestep
            # (i.e., student forcing, greedy decoding).
            else:
                decoder_input = self._get_predicted(output)
                # Tracks which sequences have decoded an EOS.
                finished = torch.logical_or(
                    finished, (decoder_input == self.end_idx)
                )
                # Breaks when all data predicted an EOS symbol.
                # If we have a target (and are thus computing loss),
                # we only break when we have decoded at least the the
                # same number of steps as the target length.
                if finished.all():
                    if target is None or decoder_input.size(-1) >= target.size(
                        -1
                    ):
                        break
        predictions = torch.stack(predictions).transpose(0, 1)
        return predictions

    def forward(
        self,
        batch: data.PaddedBatch,
    ) -> torch.Tensor:
        """Runs the encoder-decoder.

        Args:
            batch (data.PaddedBatch).

        Returns:
            torch.Tensor.
        """
        encoder_output = self.source_encoder(batch.source)
        source_encoded = encoder_output.output
        if encoder_output.has_hiddens:
            h_source, c_source = encoder_output.hiddens
            last_hiddens = self._reshape_hiddens(
                h_source,
                c_source,
                self.source_encoder.layers,
                self.source_encoder.num_directions,
            )
        else:
            last_hiddens = self.init_hiddens(
                len(batch), self.source_encoder.layers
            )
        if not self.has_features_encoder:
            if self.beam_width is not None and self.beam_width > 1:
                # predictions = self.beam_decode(
                # batch_size, x_mask, encoder_out, beam_width=self.beam_width
                # )
                raise NotImplementedError
            else:
                predictions = self.decode(
                    source_encoded,
                    batch.source.mask,
                    batch.source.padded,
                    last_hiddens,
                    self.teacher_forcing if self.training else False,
                    target=batch.target.padded if batch.target else None,
                )
        else:
            features_encoder_output = self.features_encoder(batch.features)
            features_encoded = features_encoder_output.output
            if features_encoder_output.has_hiddens:
                h_features, c_features = features_encoder_output.hiddens
                h_features, c_features = self._reshape_hiddens(
                    h_features,
                    c_features,
                    self.features_encoder.layers,
                    self.features_encoder.num_directions,
                )
            else:
                h_features, c_features = self.init_hiddens(
                    len(batch), self.source_encoder.layers
                )
                predictions = self.decode(
                    source_encoded,
                    batch.source.mask,
                    batch.source.padded,
                    last_hiddens,
                    self.teacher_forcing if self.training else False,
                    features_enc=features_encoded,
                    features_mask=batch.features.mask,
                    target=batch.target.padded if batch.target else None,
                )
        return predictions

    @staticmethod
    def _reshape_hiddens(
        H: torch.Tensor, C: torch.Tensor, layers: int, num_directions: int
    ) -> Tuple[torch.Tensor, torch.Tensor]:
        H = H.view(layers, num_directions, H.size(1), H.size(2)).sum(axis=1)
        C = C.view(layers, num_directions, C.size(1), C.size(2)).sum(axis=1)
        return (H, C)<|MERGE_RESOLUTION|>--- conflicted
+++ resolved
@@ -6,108 +6,18 @@
 import torch
 from torch import nn
 
-<<<<<<< HEAD
-from . import attention, generation_probability, lstm
 from .. import data
-=======
-from .. import batches
 from . import lstm, modules
->>>>>>> 54a7e75d
 
 
 class Error(Exception):
     pass
 
 
-<<<<<<< HEAD
-class PointerGeneratorLSTMEncoderDecoderNoFeatures(lstm.LSTMEncoderDecoder):
-    """Pointer-generator model with an LSTM backend and no features.
-
-    After:
-        See, A., Liu, P. J., and Manning, C. D. 2017. Get to the point:
-        summarization with pointer-generator networks. In Proceedings of the
-        55th Annual Meeting of the Association for Computational Linguistics
-        (Volume 1: Long Papers), pages 1073-1083.
-    """
-
-    # Constructed inside __init__.
-    source_attention: attention.Attention
-    geneneration_probability: generation_probability.GenerationProbability
-
-    def __init__(self, *args, **kwargs):
-        """Initializes the pointer-generator model with an LSTM backend."""
-        super().__init__(*args, **kwargs)
-        self._check_layer_sizes()
-        # We use the inherited defaults for the source embeddings/encoder.
-        encoder_size = self.hidden_size * self.num_directions
-        self.source_attention = attention.Attention(
-            encoder_size, self.hidden_size
-        )
-        # Overrides classifier to take larger input.
-        self.classifier = nn.Linear(
-            3 * self.hidden_size, self.target_vocab_size
-        )
-        self.generation_probability = (
-            generation_probability.GenerationProbability(
-                self.embedding_size, self.hidden_size, encoder_size
-            )
-        )  # noqa: E501
-
-    def _check_layer_sizes(self) -> None:
-        """Checks that encoder and decoder layers are the same number.
-
-        Raises:
-            Error.
-        """
-        if self.encoder_layers != self.decoder_layers:
-            raise Error(
-                f"The number of encoder layers ({self.encoder_layers}) and "
-                f"decoder layers ({self.decoder_layers}) must match"
-            )
-
-    def encode(
-        self,
-        source: data.PaddedTensor,
-        encoder: torch.nn.LSTM,
-    ) -> torch.Tensor:
-        """Encodes the input.
-
-        Args:
-            source (data.PaddedTensor).
-            encoder (torch.nn.LSTM).
-
-        Returns:
-            torch.Tensor: sequence of encoded symbols.
-        """
-        embedded = self.source_embeddings(source.padded)
-        embedded = self.dropout_layer(embedded)
-        packed = nn.utils.rnn.pack_padded_sequence(
-            embedded, source.lengths(), batch_first=True, enforce_sorted=False
-        )
-        # -> B x seq_len x encoder_dim,
-        # (D*layers x B x hidden_size, D*layers x B x hidden_size)
-        packed_outs, (h, c) = encoder(packed)
-        encoded, _ = torch.nn.utils.rnn.pad_packed_sequence(
-            packed_outs,
-            batch_first=True,
-            padding_value=self.pad_idx,
-            total_length=None,
-        )
-        # Sums over directions, keeping layers.
-        # -> num_layers x B x hidden_size.
-        h = h.view(
-            self.encoder_layers, self.num_directions, h.size(1), h.size(2)
-        ).sum(axis=1)
-        c = c.view(
-            self.encoder_layers, self.num_directions, c.size(1), c.size(2)
-        ).sum(axis=1)
-        return encoded, (h, c)
-=======
 class GenerationProbability(nn.Module):
     """Calculates the generation probability for a pointer generator."""
 
     stdev = 1 / math.sqrt(100)
->>>>>>> 54a7e75d
 
     W_attention: nn.Linear
     W_hs: nn.Linear
@@ -124,137 +34,6 @@
             hidden_size (int): decoder hidden state dimensions.
             attention_size (int): dimensions of combined encoder attentions.
         """
-<<<<<<< HEAD
-        embedded = self.target_embeddings(symbol)
-        embedded = self.dropout_layer(embedded)
-        # -> 1 x B x decoder_dim.
-        last_h, last_c = last_hiddens
-        source_context, source_attention_weights = self.source_attention(
-            last_h.transpose(0, 1), source_enc, source_mask
-        )
-        _, (h, c) = self.decoder(
-            torch.cat((embedded, source_context), 2), (last_h, last_c)
-        )
-        # -> B x 1 x hidden_size
-        hidden = h[-1, :, :].unsqueeze(1)
-        output_probs = self.classifier(
-            torch.cat([hidden, source_context], dim=2)
-        )
-        # Ordinary softmax, log will be taken at the end.
-        output_probs = nn.functional.softmax(output_probs, dim=2)
-        # -> B x 1 x target_vocab_size.
-        ptr_probs = torch.zeros(
-            symbol.size(0),
-            self.target_vocab_size,
-            device=self.device,
-            dtype=source_attention_weights.dtype,
-        ).unsqueeze(1)
-        # Gets the attentions to the source in terms of the output generations.
-        # These are the "pointer" distribution.
-        # -> B x 1 x target_vocab_size.
-        ptr_probs.scatter_add_(
-            2, source_indices.unsqueeze(1), source_attention_weights
-        )
-        # Probability of generating (from output_probs).
-        gen_probs = self.generation_probability(
-            source_context, hidden, embedded
-        ).unsqueeze(2)
-        gen_scores = gen_probs * output_probs
-        ptr_scores = (1 - gen_probs) * ptr_probs
-        scores = gen_scores + ptr_scores
-        # Puts scores in log space.
-        scores = torch.log(scores)
-        return scores, (h, c)
-
-    def decode(
-        self,
-        batch_size: int,
-        decoder_hiddens: torch.Tensor,
-        source_indices: torch.Tensor,
-        source_enc: torch.Tensor,
-        source_mask: torch.Tensor,
-        teacher_forcing: bool,
-        target: Optional[torch.Tensor] = None,
-    ) -> torch.Tensor:
-        """Decodes a sequence given the encoded input.
-
-        Decodes until all sequences in a batch have reached [EOS] up to
-        a specified length depending on the `target` args.
-
-        Args:
-            batch_size (int).
-            decoder_hiddens (torch.Tensor): .
-            source_indices (torch.Tensor): Indices of the input for calculating
-                pointer weights.
-            source_enc (torch.Tensor): batch of encoded input symbols.
-            source_mask (torch.Tensor): mask for the batch of encoded input
-                symbols.
-            features_enc (torch.Tensor): batch of encoded features symbols.
-            teacher_forcing (bool): Whether or not to decode
-                with teacher forcing.
-            target (torch.Tensor, optional): target symbols;  we
-                decode up to `len(target)` symbols. If it is None, then we
-                decode up to `self.max_target_length` symbols.
-
-        Returns:
-            torch.Tensor.
-        """
-        # Feeds in the first decoder input, as a start tag.
-        # -> B x 1
-        decoder_input = (
-            torch.tensor(
-                [self.start_idx], device=self.device, dtype=torch.long
-            )
-            .repeat(batch_size)
-            .unsqueeze(1)
-        )
-        predictions = []
-        num_steps = (
-            target.size(1) if target is not None else self.max_target_length
-        )
-        # Tracks when each sequence has decoded an EOS.
-        finished = torch.zeros(batch_size, device=self.device)
-        for t in range(num_steps):
-            # pred: B x 1 x target_vocab_size.
-            output, decoder_hiddens = self.decode_step(
-                decoder_input,
-                decoder_hiddens,
-                source_indices,
-                source_enc,
-                source_mask,
-            )
-            predictions.append(output.squeeze(1))
-            # In teacher forcing mode the next input is the gold symbol
-            # for this step.
-            if teacher_forcing:
-                assert (
-                    target is not None
-                ), "Teacher forcing requested but no target provided"
-                decoder_input = target[:, t].unsqueeze(1)
-            # Otherwise we pass the top pred to the next timestep
-            # (i.e., student forcing, greedy decoding).
-            else:
-                decoder_input = self._get_predicted(output)
-                # Tracks which sequences have decoded an EOS.
-                finished = torch.logical_or(
-                    finished, (decoder_input == self.end_idx)
-                )
-                # Breaks when all batches predicted an EOS symbol. If we have
-                # a target (and are thus computing loss), we only break when
-                # we have decoded at least the the same number of steps as the
-                # target length.
-                if finished.all():
-                    if target is None or decoder_input.size(-1) >= target.size(
-                        -1
-                    ):
-                        break
-        predictions = torch.stack(predictions)
-        return predictions
-
-    def forward(
-        self,
-        batch: data.PaddedBatch,
-=======
         super().__init__()
         self.W_attention = nn.Linear(attention_size, 1, bias=False)
         self.W_hs = nn.Linear(hidden_size, 1, bias=False)
@@ -267,21 +46,16 @@
         h_attention: torch.Tensor,
         decoder_hs: torch.Tensor,
         inp: torch.Tensor,
->>>>>>> 54a7e75d
     ) -> torch.Tensor:
         # TODO(Adamits): improve documentation.
         """Computes Wh * ATTN_t + Ws * HIDDEN_t + Wy * Y_{t-1} + b.
 
         Args:
-<<<<<<< HEAD
-            batch (data.PaddedBatch).
-=======
             h_attention (torch.Tensor): combined context vector over source and
                 features of shape B x 1 x attention_size.
             decoder_hs (torch.Tensor): decoder hidden state of shape
                 B x 1 x hidden_size.
             inp (torch.Tensor): decoder input of shape B x 1 x embedding_size.
->>>>>>> 54a7e75d
 
         Returns:
             (torch.Tensor): generation probability of shape B.
@@ -295,7 +69,7 @@
 
 
 class PointerGeneratorLSTMEncoderDecoder(lstm.LSTMEncoderDecoder):
-    """Pointer-generator model with an LSTM backend and no features.
+    """Pointer-generator model with an LSTM backend.
 
     After:
         See, A., Liu, P. J., and Manning, C. D. 2017. Get to the point:
@@ -341,18 +115,6 @@
                 self.source_encoder.output_size
                 + self.features_encoder.output_size,
             )
-<<<<<<< HEAD
-        )  # noqa: E501
-
-    def encode(
-        self,
-        source: data.PaddedTensor,
-        embeddings: nn.Embedding,
-        encoder: torch.nn.LSTM,
-    ) -> torch.Tensor:
-        """Encodes the input with the TransformerEncoder.
-=======
->>>>>>> 54a7e75d
 
     def get_decoder(self) -> modules.lstm.LSTMAttentiveDecoder:
         return modules.lstm.LSTMAttentiveDecoder(
@@ -372,23 +134,17 @@
             attention_input_size=self.source_encoder.output_size,
         )
 
-<<<<<<< HEAD
-        Args:
-            source (data.PaddedTensor).
-            embedding (torch.nn.Embedding).
-            encoder (torch.nn.LSTM).
-=======
     def _check_layer_sizes(self) -> None:
         """Checks that encoder and decoder layers are the same number.
->>>>>>> 54a7e75d
 
         Raises:
             Error.
         """
         if self.encoder_layers != self.decoder_layers:
-            msg = "encoder_layers needs to be the same as decoder_layers."
-            msg += f" {self.encoder_layers} != {self.decoder_layers}."
-            raise Error(msg)
+            raise Error(
+                f"The number of encoder layers ({self.encoder_layers}) and "
+                f"decoder layers ({self.decoder_layers}) must match"
+            )
 
     def decode_step(
         self,
@@ -458,94 +214,6 @@
         scores = torch.log(scores)
         return scores, (h, c)
 
-    def decode(
-        self,
-        source_enc: torch.Tensor,
-        source_mask: torch.Tensor,
-        source_indices: torch.Tensor,
-        decoder_hiddens: torch.Tensor,
-        teacher_forcing: bool,
-        features_enc: Optional[torch.Tensor] = None,
-        features_mask: Optional[torch.Tensor] = None,
-        target: Optional[torch.Tensor] = None,
-    ) -> torch.Tensor:
-        """Decodes a sequence given the encoded input.
-
-        Decodes until all sequences in a batch have reached [EOS] up to
-        a specified length depending on the `target` args.
-
-        Args:
-            source_enc (torch.Tensor): batch of encoded input symbols.
-            source_mask (torch.Tensor): mask for the batch of encoded input
-                symbols.
-            source_indices (torch.Tensor): Indices of the input for calculating
-                pointer weights.
-            decoder_hiddens (torch.Tensor): .
-            teacher_forcing (bool): Whether or not to decode
-                with teacher forcing.
-            features_enc (torch.Tensor, optional): batch of encoded feaure
-                symbols.
-            features_mask (torch.Tensor, optional): mask for the batch of
-                encoded feature symbols.
-            target (torch.Tensor, optional): target symbols;  we
-                decode up to `len(target)` symbols. If it is None, then we
-                decode up to `self.max_target_length` symbols.
-
-        Returns:
-            torch.Tensor.
-        """
-        batch_size = source_enc.shape[0]
-        # Feeds in the first decoder input, as a start tag.
-        # -> B x 1
-        decoder_input = (
-            torch.tensor(
-                [self.start_idx], device=self.device, dtype=torch.long
-            )
-            .repeat(batch_size)
-            .unsqueeze(1)
-        )
-        predictions = []
-        num_steps = (
-            target.size(1) if target is not None else self.max_target_length
-        )
-        # Tracks when each sequence has decoded an EOS.
-        finished = torch.zeros(batch_size, device=self.device)
-        for t in range(num_steps):
-            # pred: B x 1 x target_vocab_size.
-            output, decoder_hiddens = self.decode_step(
-                decoder_input,
-                decoder_hiddens,
-                source_indices,
-                source_enc,
-                source_mask,
-                features_enc=features_enc,
-                features_mask=features_mask,
-            )
-            predictions.append(output.squeeze(1))
-            # In teacher forcing mode the next input is the gold symbol
-            # for this step.
-            if teacher_forcing:
-                decoder_input = target[:, t].unsqueeze(1)
-            # Otherwise we pass the top pred to the next timestep
-            # (i.e., student forcing, greedy decoding).
-            else:
-                decoder_input = self._get_predicted(output)
-                # Tracks which sequences have decoded an EOS.
-                finished = torch.logical_or(
-                    finished, (decoder_input == self.end_idx)
-                )
-                # Breaks when all data predicted an EOS symbol.
-                # If we have a target (and are thus computing loss),
-                # we only break when we have decoded at least the the
-                # same number of steps as the target length.
-                if finished.all():
-                    if target is None or decoder_input.size(-1) >= target.size(
-                        -1
-                    ):
-                        break
-        predictions = torch.stack(predictions).transpose(0, 1)
-        return predictions
-
     def forward(
         self,
         batch: data.PaddedBatch,
@@ -558,66 +226,32 @@
         Returns:
             torch.Tensor.
         """
-        encoder_output = self.source_encoder(batch.source)
-        source_encoded = encoder_output.output
-        if encoder_output.has_hiddens:
-            h_source, c_source = encoder_output.hiddens
-            last_hiddens = self._reshape_hiddens(
-                h_source,
-                c_source,
-                self.source_encoder.layers,
-                self.source_encoder.num_directions,
-            )
+        source_encoded, (h_source, c_source) = self.encode(
+            batch.source, self.encoder
+        )
+        if self.beam_width is not None and self.beam_width > 1:
+            # predictions = self.beam_decode(
+            #     batch_size, x_mask, encoder_out, beam_width=self.beam_width
+            # )
+            raise NotImplementedError
         else:
-            last_hiddens = self.init_hiddens(
-                len(batch), self.source_encoder.layers
-            )
-        if not self.has_features_encoder:
-            if self.beam_width is not None and self.beam_width > 1:
-                # predictions = self.beam_decode(
-                # batch_size, x_mask, encoder_out, beam_width=self.beam_width
-                # )
-                raise NotImplementedError
-            else:
-                predictions = self.decode(
-                    source_encoded,
-                    batch.source.mask,
-                    batch.source.padded,
-                    last_hiddens,
-                    self.teacher_forcing if self.training else False,
-                    target=batch.target.padded if batch.target else None,
-                )
-        else:
-            features_encoder_output = self.features_encoder(batch.features)
-            features_encoded = features_encoder_output.output
-            if features_encoder_output.has_hiddens:
-                h_features, c_features = features_encoder_output.hiddens
-                h_features, c_features = self._reshape_hiddens(
-                    h_features,
-                    c_features,
-                    self.features_encoder.layers,
-                    self.features_encoder.num_directions,
-                )
-            else:
-                h_features, c_features = self.init_hiddens(
-                    len(batch), self.source_encoder.layers
-                )
-                predictions = self.decode(
-                    source_encoded,
-                    batch.source.mask,
-                    batch.source.padded,
-                    last_hiddens,
-                    self.teacher_forcing if self.training else False,
-                    features_enc=features_encoded,
-                    features_mask=batch.features.mask,
-                    target=batch.target.padded if batch.target else None,
-                )
+            predictions = self.decode(
+                len(batch),
+                (h_source, c_source),
+                batch.source.padded,
+                source_encoded,
+                batch.source.mask,
+                self.teacher_forcing if self.training else False,
+                batch.target.padded if batch.target else None,
+            )
+        # -> B x seq_len x target_vocab_size.
+        predictions = predictions.transpose(0, 1)
         return predictions
 
     @staticmethod
     def _reshape_hiddens(
-        H: torch.Tensor, C: torch.Tensor, layers: int, num_directions: int
+        h: torch.Tensor, c: torch.Tensor, layers: int, num_directions: int
     ) -> Tuple[torch.Tensor, torch.Tensor]:
-        H = H.view(layers, num_directions, H.size(1), H.size(2)).sum(axis=1)
-        C = C.view(layers, num_directions, C.size(1), C.size(2)).sum(axis=1)
-        return (H, C)+        h = h.view(layers, num_directions, h.size(1), h.size(2)).sum(axis=1)
+        c = c.view(layers, num_directions, c.size(1), c.size(2)).sum(axis=1)
+        return h, c