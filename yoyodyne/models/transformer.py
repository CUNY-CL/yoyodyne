"""Transformer model classes."""

import argparse
from typing import Optional

import torch
from torch import nn

<<<<<<< HEAD
from .. import data, defaults
from . import base, positional_encoding
=======
from .. import batches, defaults
from . import base, modules
>>>>>>> 54a7e75d


class TransformerEncoderDecoder(base.BaseEncoderDecoder):
    """Transformer encoder-decoder."""

    # Model arguments.
    attention_heads: int
    # Constructed inside __init__.
    classifier: nn.Linear
    log_softmax: nn.LogSoftmax

    def __init__(
        self,
        *args,
        attention_heads=defaults.ATTENTION_HEADS,
        **kwargs,
    ):
        """Initializes the encoder-decoder with attention.

        Args:
            attention_heads (int).
            max_source_length (int).
            *args: passed to superclass.
            **kwargs: passed to superclass.
        """
        self.attention_heads = attention_heads
        super().__init__(*args, attention_heads=attention_heads, **kwargs)
        self.classifier = nn.Linear(
            self.embedding_size, self.target_vocab_size
        )
        self.log_softmax = nn.LogSoftmax(dim=2)

<<<<<<< HEAD
    def init_embeddings(
        self, num_embeddings: int, embedding_size: int, pad_idx: int
    ) -> nn.Embedding:
        """Initializes the embedding layer.

        Args:
            num_embeddings (int): number of embeddings.
            embedding_size (int): dimension of embeddings.
            pad_idx (int): index of pad symbol.

        Returns:
            nn.Embedding: embedding layer.
        """
        return self._xavier_embedding_initialization(
            num_embeddings, embedding_size, pad_idx
        )

    def source_embed(self, symbols: torch.Tensor) -> torch.Tensor:
        """Embeds the source symbols and adds positional encodings.

        Args:
            symbols (torch.Tensor): batch of symbols to embed of shape
                B x seq_len.

        Returns:
            embedded (torch.Tensor): embedded tensor of shape
                B x seq_len x embed_dim.
        """
        word_embedding = self.esq * self.source_embeddings(symbols)
        positional_embedding = self.positional_encoding(symbols)
        out = self.dropout_layer(word_embedding + positional_embedding)
        return out

    def target_embed(self, symbols: torch.Tensor) -> torch.Tensor:
        """Embeds the target symbols and adds positional encodings.

        Args:
            symbols (torch.Tensor): batch of symbols to embed of shape
                B x seq_len.

        Returns:
            embedded (torch.Tensor): embedded tensor of shape
                B x seq_len x embed_dim.
        """
        word_embedding = self.esq * self.target_embeddings(symbols)
        positional_embedding = self.positional_encoding(symbols)
        out = self.dropout_layer(word_embedding + positional_embedding)
        return out

    def encode(self, source: data.PaddedTensor) -> torch.Tensor:
        """Encodes the source with the TransformerEncoder.

        Args:
            source (data.PaddedTensor).

        Returns:
            torch.Tensor: sequence of encoded symbols.
        """
        embedding = self.source_embed(source.padded)
        return self.encoder(embedding, src_key_padding_mask=source.mask)

    def decode(
        self,
        encoder_hidden: torch.Tensor,
        source_mask: torch.Tensor,
        target: torch.Tensor,
        target_mask: torch.Tensor,
    ) -> torch.Tensor:
        """Decodes the logits for each step of the output sequence.

        Args:
            encoder_hidden (torch.Tensor): source encoder hidden state, of
                shape B x seq_len x hidden_size.
            source_mask (torch.Tensor): encoder hidden state mask.
            target (torch.Tensor): current state of targets, which may be the
                full target, or previous decoded, of shape
                B x seq_len x hidden_size.
            target_mask (torch.Tensor): target mask.

        Returns:
            _type_: log softmax over targets.
        """
        target_embedding = self.target_embed(target)
        target_sequence_length = target_embedding.size(1)
        # -> seq_len x seq_len.
        causal_mask = self.generate_square_subsequent_mask(
            target_sequence_length
        ).to(self.device)
        # -> B x seq_len x d_model
        decoder_hidden = self.decoder(
            target_embedding,
            encoder_hidden,
            tgt_mask=causal_mask,
            memory_key_padding_mask=source_mask,
            tgt_key_padding_mask=target_mask,
=======
    def get_decoder(self):
        return modules.transformer.TransformerDecoder(
            pad_idx=self.pad_idx,
            start_idx=self.start_idx,
            end_idx=self.end_idx,
            num_embeddings=self.target_vocab_size,
            decoder_input_size=self.source_encoder.output_size,
            dropout=self.dropout,
            embedding_size=self.embedding_size,
            attention_heads=self.attention_heads,
            max_source_length=self.max_source_length,
            layers=self.decoder_layers,
            hidden_size=self.hidden_size,
>>>>>>> 54a7e75d
        )

    def _decode_greedy(
        self,
        encoder_hidden: torch.Tensor,
        source_mask: torch.Tensor,
        targets: Optional[torch.Tensor],
    ) -> torch.Tensor:
        """Decodes the output sequence greedily.

        Args:
            encoder_hidden (torch.Tensor): Hidden states from the encoder.
            source_mask (torch.Tensor): Mask for the encoded source tokens.
            targets (torch.Tensor, optional): The optional target tokens,
                which is only used for early stopping during validation
                if the decoder has predicted [EOS] for every sequence in
                the batch.

        Returns:
            torch.Tensor: predictions from the decoder.
        """
        # The output distributions to be returned.
        outputs = []
        batch_size = encoder_hidden.size(0)
        # The predicted symbols at each iteration.
        predictions = [
            torch.tensor(
                [self.start_idx for _ in range(encoder_hidden.size(0))],
                device=self.device,
            )
        ]
        # Tracking when each sequence has decoded an EOS.
        finished = torch.zeros(batch_size, device=self.device)
        for _ in range(self.max_target_length):
            target_tensor = torch.stack(predictions, dim=1)
            # Uses a dummy mask of all ones.
            target_mask = torch.ones_like(target_tensor, dtype=torch.float)
            target_mask = target_mask == 0
            decoder_output = self.decoder(
                encoder_hidden, source_mask, target_tensor, target_mask
            ).output
            logits = self.classifier(decoder_output)
            log_probs = self.log_softmax(logits)
            last_output = log_probs[:, -1, :]  # Ignores EOS.
            outputs.append(last_output)
            # -> B x 1 x 1
            _, pred = torch.max(last_output, dim=1)
            predictions.append(pred)
            # Updates to track which sequences have decoded an EOS.
            finished = torch.logical_or(
                finished, (predictions[-1] == self.end_idx)
            )
            # Breaks when all data predicted an EOS symbol.
            # If we have a target (and are thus computing loss),
            # we only break when we have decoded at least the the
            # same number of steps as the target length.
            if finished.all():
                if targets is None or len(outputs) >= targets.size(-1):
                    break
        # -> B x seq_len x target_vocab_size.
        return torch.stack(outputs).transpose(0, 1)

    def forward(
        self,
        batch: data.PaddedBatch,
    ) -> torch.Tensor:
        """Runs the encoder-decoder.

        Args:
            batch (data.PaddedBatch).

        Returns:
            torch.Tensor.
        """
        if self.training and self.teacher_forcing:
            assert (
                batch.target.padded is not None
            ), "Teacher forcing requested but no target provided"
            # Initializes the start symbol for decoding.
            starts = (
                torch.tensor(
                    [self.start_idx], device=self.device, dtype=torch.long
                )
                .repeat(batch.target.padded.size(0))
                .unsqueeze(1)
            )
            target_padded = torch.cat((starts, batch.target.padded), dim=1)
            target_mask = torch.cat(
                (starts == self.pad_idx, batch.target.mask), dim=1
            )
            encoder_output = self.source_encoder(batch.source).output
            decoder_output = self.decoder(
                encoder_output, batch.source.mask, target_padded, target_mask
            ).output
            logits = self.classifier(decoder_output)
            log_probs = self.log_softmax(logits)
            output = log_probs[:, :-1, :]  # Ignore EOS.
        else:
            encoder_output = self.source_encoder(batch.source).output
            # -> B x seq_len x output_size.
            output = self._decode_greedy(
                encoder_output,
                batch.source.mask,
                batch.target.padded if batch.target else None,
            )
        return output

    @staticmethod
    def add_argparse_args(parser: argparse.ArgumentParser) -> None:
        """Adds transformer configuration options to the argument parser.

        These are only needed at training time.

        Args:
            parser (argparse.ArgumentParser).
        """
        parser.add_argument(
            "--attention_heads",
            type=int,
            default=defaults.ATTENTION_HEADS,
            help="Number of attention heads "
            "(transformer-backed architectures only. Default: %(default)s.",
        )<|MERGE_RESOLUTION|>--- conflicted
+++ resolved
@@ -6,13 +6,8 @@
 import torch
 from torch import nn
 
-<<<<<<< HEAD
 from .. import data, defaults
-from . import base, positional_encoding
-=======
-from .. import batches, defaults
 from . import base, modules
->>>>>>> 54a7e75d
 
 
 class TransformerEncoderDecoder(base.BaseEncoderDecoder):
@@ -45,103 +40,6 @@
         )
         self.log_softmax = nn.LogSoftmax(dim=2)
 
-<<<<<<< HEAD
-    def init_embeddings(
-        self, num_embeddings: int, embedding_size: int, pad_idx: int
-    ) -> nn.Embedding:
-        """Initializes the embedding layer.
-
-        Args:
-            num_embeddings (int): number of embeddings.
-            embedding_size (int): dimension of embeddings.
-            pad_idx (int): index of pad symbol.
-
-        Returns:
-            nn.Embedding: embedding layer.
-        """
-        return self._xavier_embedding_initialization(
-            num_embeddings, embedding_size, pad_idx
-        )
-
-    def source_embed(self, symbols: torch.Tensor) -> torch.Tensor:
-        """Embeds the source symbols and adds positional encodings.
-
-        Args:
-            symbols (torch.Tensor): batch of symbols to embed of shape
-                B x seq_len.
-
-        Returns:
-            embedded (torch.Tensor): embedded tensor of shape
-                B x seq_len x embed_dim.
-        """
-        word_embedding = self.esq * self.source_embeddings(symbols)
-        positional_embedding = self.positional_encoding(symbols)
-        out = self.dropout_layer(word_embedding + positional_embedding)
-        return out
-
-    def target_embed(self, symbols: torch.Tensor) -> torch.Tensor:
-        """Embeds the target symbols and adds positional encodings.
-
-        Args:
-            symbols (torch.Tensor): batch of symbols to embed of shape
-                B x seq_len.
-
-        Returns:
-            embedded (torch.Tensor): embedded tensor of shape
-                B x seq_len x embed_dim.
-        """
-        word_embedding = self.esq * self.target_embeddings(symbols)
-        positional_embedding = self.positional_encoding(symbols)
-        out = self.dropout_layer(word_embedding + positional_embedding)
-        return out
-
-    def encode(self, source: data.PaddedTensor) -> torch.Tensor:
-        """Encodes the source with the TransformerEncoder.
-
-        Args:
-            source (data.PaddedTensor).
-
-        Returns:
-            torch.Tensor: sequence of encoded symbols.
-        """
-        embedding = self.source_embed(source.padded)
-        return self.encoder(embedding, src_key_padding_mask=source.mask)
-
-    def decode(
-        self,
-        encoder_hidden: torch.Tensor,
-        source_mask: torch.Tensor,
-        target: torch.Tensor,
-        target_mask: torch.Tensor,
-    ) -> torch.Tensor:
-        """Decodes the logits for each step of the output sequence.
-
-        Args:
-            encoder_hidden (torch.Tensor): source encoder hidden state, of
-                shape B x seq_len x hidden_size.
-            source_mask (torch.Tensor): encoder hidden state mask.
-            target (torch.Tensor): current state of targets, which may be the
-                full target, or previous decoded, of shape
-                B x seq_len x hidden_size.
-            target_mask (torch.Tensor): target mask.
-
-        Returns:
-            _type_: log softmax over targets.
-        """
-        target_embedding = self.target_embed(target)
-        target_sequence_length = target_embedding.size(1)
-        # -> seq_len x seq_len.
-        causal_mask = self.generate_square_subsequent_mask(
-            target_sequence_length
-        ).to(self.device)
-        # -> B x seq_len x d_model
-        decoder_hidden = self.decoder(
-            target_embedding,
-            encoder_hidden,
-            tgt_mask=causal_mask,
-            memory_key_padding_mask=source_mask,
-            tgt_key_padding_mask=target_mask,
-=======
     def get_decoder(self):
         return modules.transformer.TransformerDecoder(
             pad_idx=self.pad_idx,
@@ -155,7 +53,6 @@
             max_source_length=self.max_source_length,
             layers=self.decoder_layers,
             hidden_size=self.hidden_size,
->>>>>>> 54a7e75d
         )
 
     def _decode_greedy(
@@ -277,5 +174,5 @@
             type=int,
             default=defaults.ATTENTION_HEADS,
             help="Number of attention heads "
-            "(transformer-backed architectures only. Default: %(default)s.",
+            "(transformer-backed architectures only). Default: %(default)s.",
         )