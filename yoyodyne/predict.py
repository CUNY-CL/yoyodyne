"""Prediction."""

import argparse
import csv
import itertools

import lightning

from . import data, defaults, models, util


def get_trainer_from_argparse_args(
    args: argparse.Namespace,
) -> lightning.Trainer:
    """Creates the trainer from CLI arguments.

    Args:
        args (argparse.Namespace).

    Return:
        lightning.Trainer.
    """
    return lightning.Trainer.from_argparse_args(args, max_epochs=0)


def get_datamodule_from_argparse_args(
    args: argparse.Namespace,
) -> data.DataModule:
    """Creates the datamoodule from CLI arguments.

    Args:
        args (argparse.Namespace).

    Returns:
        data.DataModule.
    """
    separate_features = args.features_col != 0 and args.arch in [
        "hard_attention_gru",
        "hard_attention_lstm",
        "pointer_generator_gru",
        "pointer_generator_lstm",
        "pointer_generator_transformer",
        "transducer_grm",
        "transducer_lstm",
    ]
    # Please pass all arguments by keyword and keep in lexicographic order.
    return data.DataModule(
        batch_size=args.batch_size,
        features_col=args.features_col,
        features_sep=args.features_sep,
        max_source_length=args.max_source_length,
        max_target_length=args.max_target_length,
        model_dir=args.model_dir,
        predict=args.predict,
        separate_features=separate_features,
        source_col=args.source_col,
        source_sep=args.source_sep,
        target_col=args.target_col,
        target_sep=args.target_sep,
    )


def get_model_from_argparse_args(
    args: argparse.Namespace,
) -> models.BaseModel:
    """Creates the model from CLI arguments.

    Args:
        args (argparse.Namespace).

    Returns:
        models.BaseModel.
    """
    model_cls = models.get_model_cls_from_argparse_args(args)
    kwargs = {}
    if args.beam_width:
        kwargs["beam_width"] = args.beam_width
    # Passes kwargs when loading the model.
    return model_cls.load_from_checkpoint(args.checkpoint, **kwargs)


def predict(
    trainer: lightning.Trainer,
    model: models.BaseModel,
    datamodule: data.DataModule,
    output: str,
) -> None:
    """Predicts from the model.

    Args:
         trainer (lightning.Trainer).
         model (lightning.LightningModule).
         datamodule (data.DataModule).
         output (str).
    """
    util.log_info(f"Writing to {output}")
    util.mkpath(output)
    loader = datamodule.predict_dataloader()
    parser = datamodule.parser
    mapper = data.Mapper(datamodule.index)
    with open(output, "w", encoding=defaults.ENCODING) as sink:
        if model.beam_width > 1:
            # Beam search.
            tsv_writer = csv.writer(sink, delimiter="\t")
            for predictions, scores in trainer.predict(model, loader):
<<<<<<< HEAD
                predictions = util.pad_tensor_after_eos(predictions)
                # TODO: beam search requires singleton batches and this
                # assumes that. Revise if that restriction is ever lifted.
                targets = [
                    parser.target_string(mapper.decode_target(target))
                    for target in predictions
                ]
                # Collates target strings and their scores.
                row = itertools.chain.from_iterable(
                    zip(targets, scores.tolist())
=======
                predictions = util.pad_tensor_after_end(predictions)
                decoded_predictions = loader.dataset.decode_target(predictions)
                row = itertools.chain(
                    *zip(decoded_predictions, scores.tolist())
>>>>>>> 0a91f56e
                )
                tsv_writer.writerow(row)
        else:
            # Greedy search.
<<<<<<< HEAD
            for predictions, _ in trainer.predict(model, loader):
                predictions = util.pad_tensor_after_eos(predictions)
                # Unpacks each element in the batch.
                for target in predictions:
                    symbols = mapper.decode_target(target)
                    print(parser.target_string(symbols), file=sink)
=======
            for predictions in trainer.predict(model, loader):
                predictions = util.pad_tensor_after_end(predictions)
                for prediction in loader.dataset.decode_target(predictions):
                    print(prediction, file=sink)
>>>>>>> 0a91f56e


def add_argparse_args(parser: argparse.ArgumentParser) -> None:
    """Adds prediction arguments to parser.

    Args:
        parser (argparse.ArgumentParser).
    """
    # Path arguments.
    parser.add_argument(
        "--checkpoint",
        required=True,
        help="Path to checkpoint (.ckpt).",
    )
    parser.add_argument(
        "--model_dir",
        required=True,
        help="Path to output model directory.",
    )
    parser.add_argument(
        "--predict",
        required=True,
        help="Path to prediction input data TSV.",
    )
    parser.add_argument(
        "--output",
        required=True,
        help="Path to prediction output data TSV.",
    )
    # Data arguments.
    data.add_argparse_args(parser)
    # Architecture arguments; the architecture-specific ones are not needed.
    models.add_argparse_args(parser)
    models.BaseModel.add_predict_argparse_args(parser)
    # Among the things this adds, the following are likely to be useful:
    # --accelerator ("gpu" for GPU)
    # --devices (for multiple device support)
    lightning.Trainer.add_argparse_args(parser)


def main() -> None:
    """Predictor."""
    parser = argparse.ArgumentParser(description=__doc__)
    add_argparse_args(parser)
    args = parser.parse_args()
    util.log_arguments(args)
    trainer = get_trainer_from_argparse_args(args)
    datamodule = get_datamodule_from_argparse_args(args)
    model = get_model_from_argparse_args(args)
    predict(trainer, model, datamodule, args.output)


if __name__ == "__main__":
    main()<|MERGE_RESOLUTION|>--- conflicted
+++ resolved
@@ -103,7 +103,6 @@
             # Beam search.
             tsv_writer = csv.writer(sink, delimiter="\t")
             for predictions, scores in trainer.predict(model, loader):
-<<<<<<< HEAD
                 predictions = util.pad_tensor_after_eos(predictions)
                 # TODO: beam search requires singleton batches and this
                 # assumes that. Revise if that restriction is ever lifted.
@@ -114,29 +113,14 @@
                 # Collates target strings and their scores.
                 row = itertools.chain.from_iterable(
                     zip(targets, scores.tolist())
-=======
-                predictions = util.pad_tensor_after_end(predictions)
-                decoded_predictions = loader.dataset.decode_target(predictions)
-                row = itertools.chain(
-                    *zip(decoded_predictions, scores.tolist())
->>>>>>> 0a91f56e
                 )
                 tsv_writer.writerow(row)
         else:
             # Greedy search.
-<<<<<<< HEAD
-            for predictions, _ in trainer.predict(model, loader):
-                predictions = util.pad_tensor_after_eos(predictions)
-                # Unpacks each element in the batch.
-                for target in predictions:
-                    symbols = mapper.decode_target(target)
-                    print(parser.target_string(symbols), file=sink)
-=======
             for predictions in trainer.predict(model, loader):
                 predictions = util.pad_tensor_after_end(predictions)
                 for prediction in loader.dataset.decode_target(predictions):
                     print(prediction, file=sink)
->>>>>>> 0a91f56e
 
 
 def add_argparse_args(parser: argparse.ArgumentParser) -> None:
