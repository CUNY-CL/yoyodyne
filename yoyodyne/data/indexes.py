"""Symbol index."""

from __future__ import annotations

<<<<<<< HEAD
import itertools
=======
>>>>>>> 3e1c4cd6
import pickle
import os

from typing import Dict, Iterable, List, Optional

from .. import defaults, special, util


class Error(Exception):
    pass


class Index:
    """Maintains the index over the vocabularies.

    Args:
        source_vocabulary (Iterable[str]).
        features_vocabulary (Iterable[str], optional).
        target_vocabulary (Iterable[str], optional).
        tie_embeddings: (bool).
    """

    source_vocabulary: List[str]
    target_vocabulary: List[str]
    features_vocabulary = Optional[List[str]]
    _index2symbol: List[str]
    _symbol2index: Dict[str, int]

    def __init__(
        self,
        *,
        source_vocabulary: Iterable[str],
        features_vocabulary: Optional[Iterable[str]] = None,
        target_vocabulary: Optional[Iterable[str]] = None,
        tie_embeddings: bool = defaults.TIE_EMBEDDINGS,
    ):
        super().__init__()
        self.tie_embeddings = tie_embeddings
        # We store vocabularies separately for logging purposes.
        self.source_vocabulary = sorted(source_vocabulary)
        self.features_vocabulary = (
            sorted(features_vocabulary) if features_vocabulary else None
        )
        self.target_vocabulary = (
            sorted(target_vocabulary) if target_vocabulary else None
        )
        if self.tie_embeddings:
            # Vocabulary is the union of source and target.
            vocabulary = sorted(
                frozenset(
                    itertools.chain(source_vocabulary, target_vocabulary)
                )
            )
        else:
            # Vocabulary consists of target symbols followed by source symbols.
            vocabulary = self.target_vocabulary + self.source_vocabulary
        # FeatureInvariantTransformer assumes that features_vocabulary is at
        # the end of the vocabulary.
        if self.features_vocabulary is not None:
            vocabulary.extend(self.features_vocabulary)
        # Keeps special.SPECIAL first to maintain overlap with features.
        self._index2symbol = special.SPECIAL + vocabulary
        self._symbol2index = {c: i for i, c in enumerate(self._index2symbol)}

    def __len__(self) -> int:
        return len(self._index2symbol)

    # Lookup.

    def __call__(self, lookup: str) -> int:
        """Looks up index by symbol.

        Args:
            symbol (str).

        Returns:
            int.
        """
        return self._symbol2index.get(lookup, special.UNK_IDX)

    def get_symbol(self, index: int) -> str:
        """Looks up symbol by index.

        Args:
            index (int).

        Returns:
            str.
        """
        return self._index2symbol[index]

    # Serialization.

    @classmethod
    def read(cls, model_dir: str) -> Index:
        """Loads index.

        Args:
            model_dir (str).

        Returns:
            Index.
        """
<<<<<<< HEAD
        index = cls.__new__(cls)
        path = index.path(model_dir)
        with open(path, "rb") as source:
            dictionary = pickle.load(source)
        for key, value in dictionary.items():
            setattr(index, key, value)
        return index
=======
        with open(cls.path(model_dir), "rb") as source:
            return pickle.load(source)

    def write(self, model_dir: str) -> None:
        """Writes index.

        Args:
            model_dir (str).
        """
        path = self.path(model_dir)
        util.mkpath(path)
        with open(path, "wb") as sink:
            pickle.dump(self, sink)
>>>>>>> 3e1c4cd6

    def write(self, model_dir: str) -> None:
        """Writes index.

        Args:
            model_dir (str).
        """
        path = self.path(model_dir)
        os.makedirs(os.path.dirname(path), exist_ok=True)
        with open(path, "wb") as sink:
            pickle.dump(vars(self), sink)

    @staticmethod
    def path(model_dir: str) -> str:
        """Computes path for the index file.

        Args:
            model_dir (str).

        Returns:
            str.
        """
        return f"{model_dir}/index.pkl"

    # Properties.

    @property
    def symbols(self) -> List[str]:
        return list(self._symbol2index.keys())

    @property
    def vocab_size(self) -> int:
        return len(self._symbol2index)

    @property
    def source_vocab_size(self) -> int:
        if self.tie_embeddings:
            return self.vocab_size
        else:
            return len(self.SPECIAL) + len(self.source_vocabulary)

    @property
    def features_vocab_size(self) -> int:
        return len(self.features_vocabulary) if self.features_vocabulary else 0

    @property
    def target_vocab_size(self) -> int:
        if self.tie_embeddings:
            return self.vocab_size
        elif self.target_vocabulary:
            return len(special.SPECIAL) + len(self.target_vocabulary)
        else:
<<<<<<< HEAD
            return 0

    @property
    def features_vocab_size(self) -> int:
        return len(self.features_vocabulary) if self.features_vocabulary else 0
=======
            return 0
>>>>>>> 3e1c4cd6
<|MERGE_RESOLUTION|>--- conflicted
+++ resolved
@@ -2,10 +2,7 @@
 
 from __future__ import annotations
 
-<<<<<<< HEAD
 import itertools
-=======
->>>>>>> 3e1c4cd6
 import pickle
 import os
 
@@ -109,15 +106,6 @@
         Returns:
             Index.
         """
-<<<<<<< HEAD
-        index = cls.__new__(cls)
-        path = index.path(model_dir)
-        with open(path, "rb") as source:
-            dictionary = pickle.load(source)
-        for key, value in dictionary.items():
-            setattr(index, key, value)
-        return index
-=======
         with open(cls.path(model_dir), "rb") as source:
             return pickle.load(source)
 
@@ -131,18 +119,6 @@
         util.mkpath(path)
         with open(path, "wb") as sink:
             pickle.dump(self, sink)
->>>>>>> 3e1c4cd6
-
-    def write(self, model_dir: str) -> None:
-        """Writes index.
-
-        Args:
-            model_dir (str).
-        """
-        path = self.path(model_dir)
-        os.makedirs(os.path.dirname(path), exist_ok=True)
-        with open(path, "wb") as sink:
-            pickle.dump(vars(self), sink)
 
     @staticmethod
     def path(model_dir: str) -> str:
@@ -184,12 +160,4 @@
         elif self.target_vocabulary:
             return len(special.SPECIAL) + len(self.target_vocabulary)
         else:
-<<<<<<< HEAD
-            return 0
-
-    @property
-    def features_vocab_size(self) -> int:
-        return len(self.features_vocabulary) if self.features_vocabulary else 0
-=======
-            return 0
->>>>>>> 3e1c4cd6
+            return 0